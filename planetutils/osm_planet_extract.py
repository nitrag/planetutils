--- conflicted
+++ resolved
@@ -12,11 +12,13 @@
     parser.add_argument('--geojson', help='Path to GeoJSON file: bbox for each feature is extracted.')
     parser.add_argument('--name', help='Name to give to extract file.')
     parser.add_argument('--bbox', help='Bounding box for extract file. Format for coordinates: left,bottom,right,top')
-<<<<<<< HEAD
+    parser.add_argument('--verbose', help="Verbose output", action='store_true')
     parser.add_argument('--toolchain', help='OSM toolchain', default='osmosis')
     parser.add_argument('--commands', help='Output a command list instead of performing action, e.g. for parallel usage', action='store_true')
     args = parser.parse_args()
 
+    if args.verbose:
+        log.set_verbose()
 
     if args.toolchain == 'osmosis':
         p = PlanetExtractorOsmosis(args.osmpath)
@@ -24,15 +26,6 @@
         p = PlanetExtractorOsmconvert(args.osmpath)
     else:
         parser.error('unknown toolchain: %s'%args.toolchain)
-=======
-    parser.add_argument('--verbose', help="Verbose output", action='store_true')
-    args = parser.parse_args()
-
-    if args.verbose:
-        log.set_verbose()
-
-    p = Planet(args.osmpath)
->>>>>>> 383f64c8
 
     bboxes = {}
     if args.csv:
